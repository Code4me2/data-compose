--- conflicted
+++ resolved
@@ -528,30 +528,6 @@
 - **Workflow Name**: Basic_workflow
 - **Internal URL**: `http://n8n:5678/webhook/c188c31c-1c45-4118-9ece-5b6057ab5177`
 
-<<<<<<< HEAD
-# Hierarchical Summarization Navigation
-
-## Overview
-The Hierarchical Summarization feature provides an advanced visualization and navigation system for exploring document hierarchies with multiple levels of summarization.
-
-## Navigation Features
-
-### Visual Hierarchy
-- **Level-based Color Coding**: Each hierarchy level has distinct colors:
-  - Level 0 (Source Documents): Light blue (#e3f2fd)
-  - Level 1 (Initial Summaries): Light green (#e8f5e9)
-  - Level 2 (Intermediate Summaries): Light orange (#fff3e0)
-  - Level 3 (Final Summary): Light purple (#f3e5f5)
-- **Dynamic Node Sizing**: Higher-level summaries appear larger for visual emphasis
-- **Active Path Highlighting**: Shows the relationship path between nodes
-
-### Navigation Methods
-
-1. **Arrow Navigation**
-   - Left/Right arrows: Navigate between hierarchy levels (parent/child relationships)
-   - Up/Down arrows: Navigate between siblings at the same level
-   - Hover tooltips show preview of target nodes
-=======
 ### CSRF Protection
 The lawyer-chat application implements comprehensive CSRF protection:
 
@@ -592,22 +568,28 @@
 
 This pattern allows the n8n webhook to handle multiple types of requests from different frontend components, routing them to appropriate workflow nodes based on the action type.
 
-## Hierarchical Summarization Navigation
-
-### Overview
+# Hierarchical Summarization Navigation
+
+## Overview
 The Hierarchical Summarization feature provides an advanced visualization and navigation system for exploring document hierarchies with multiple levels of summarization.
 
-### Navigation Features
-
-1. **Visual Hierarchy**
-   - **Level-based Color Coding**: Each hierarchy level has distinct colors:
-     - Level 0 (Source Documents): Light blue (#e3f2fd)
-     - Level 1 (Initial Summaries): Light green (#e8f5e9)
-     - Level 2 (Intermediate Summaries): Light orange (#fff3e0)
-     - Level 3 (Final Summary): Light purple (#f3e5f5)
-   - **Dynamic Node Sizing**: Higher-level summaries appear larger for visual emphasis
-   - **Active Path Highlighting**: Shows the relationship path between nodes
->>>>>>> 4178fc0c
+## Navigation Features
+
+### Visual Hierarchy
+- **Level-based Color Coding**: Each hierarchy level has distinct colors:
+  - Level 0 (Source Documents): Light blue (#e3f2fd)
+  - Level 1 (Initial Summaries): Light green (#e8f5e9)
+  - Level 2 (Intermediate Summaries): Light orange (#fff3e0)
+  - Level 3 (Final Summary): Light purple (#f3e5f5)
+- **Dynamic Node Sizing**: Higher-level summaries appear larger for visual emphasis
+- **Active Path Highlighting**: Shows the relationship path between nodes
+
+### Navigation Methods
+
+1. **Arrow Navigation**
+   - Left/Right arrows: Navigate between hierarchy levels (parent/child relationships)
+   - Up/Down arrows: Navigate between siblings at the same level
+   - Hover tooltips show preview of target nodes
 
 2. **Keyboard Shortcuts**
    - `←` Navigate to parent level (toward final summary)
