version: '3.8'

services:
  web:
    image: nginx:latest
    ports:
      - "8080:80"
    volumes:
      - ./website:/usr/share/nginx/html
      - ./nginx/conf.d:/etc/nginx/conf.d
    networks:
      - frontend
      - backend
    depends_on:
      - n8n
    healthcheck:
      test: ["CMD", "service", "nginx", "status"]
      interval: 30s
      timeout: 10s
      retries: 3
  
  db:
    image: postgres:latest
    environment:
      POSTGRES_PASSWORD: "${DB_PASSWORD}"  # Use environment variable
      POSTGRES_USER: "${DB_USER}"          # Use environment variable
      POSTGRES_DB: "${DB_NAME}"            # Use environment variable
    volumes:
      - postgres_data:/var/lib/postgresql/data
      - ./scripts/init-databases.sh:/docker-entrypoint-initdb.d/01-init-databases.sh
    networks:
      - backend
    healthcheck:
      test: ["CMD-SHELL", "pg_isready -U ${DB_USER} -d ${DB_NAME}"]
      interval: 30s
      timeout: 5s
      retries: 3

  n8n:
    image: n8nio/n8n:latest
    ports:
      - "5678:5678"
    environment:
      - N8N_HOST=0.0.0.0
      - N8N_PORT=5678
      - NODE_ENV=production
      - N8N_ENCRYPTION_KEY="${N8N_ENCRYPTION_KEY}"  # Use environment variable
      - N8N_ENFORCE_SETTINGS_FILE_PERMISSIONS=true
      - N8N_RUNNERS_ENABLED=true
      - N8N_CORS_ENABLED=true
      - N8N_CORS_ALLOW_ORIGIN="${N8N_CORS_ORIGIN:-http://localhost:8080}"
      - EXECUTIONS_TIMEOUT=600  # 10 minutes
      - EXECUTIONS_TIMEOUT_MAX=3600  # 1 hour
    volumes:
      - n8n_data:/home/node/.n8n
      - ./n8n/custom-nodes:/home/node/.n8n/custom
      - ./n8n/local-files:/files
    networks:
      - backend
      - frontend
    healthcheck:
      test: ["CMD", "sh", "-c", "netstat -ln | grep 5678"]
      interval: 30s
      timeout: 10s
      retries: 3

<<<<<<< HEAD
  lawyer-chat:
    build: 
      context: ./services/lawyer-chat
      dockerfile: Dockerfile
    container_name: lawyer-chat
    environment:
      - NODE_ENV=production
      - DATABASE_URL=postgresql://${DB_USER}:${DB_PASSWORD}@db:5432/lawyerchat
      - NEXTAUTH_SECRET=${NEXTAUTH_SECRET}
      - NEXTAUTH_URL=http://localhost:8080/chat
      - NEXT_PUBLIC_NEXTAUTH_URL=http://localhost:8080/chat
      - N8N_WEBHOOK_URL=http://n8n:5678/webhook/c188c31c-1c45-4118-9ece-5b6057ab5177
      - N8N_API_KEY=${N8N_API_KEY}
      - N8N_API_SECRET=${N8N_API_SECRET}
      # Email config
      - SMTP_HOST=${SMTP_HOST}
      - SMTP_PORT=${SMTP_PORT}
      - SMTP_USER=${SMTP_USER}
      - SMTP_PASS=${SMTP_PASS}
      - SMTP_FROM=${SMTP_FROM}
    depends_on:
      - db
      - n8n
    networks:
      - backend
      - frontend
    healthcheck:
      test: ["CMD", "wget", "-q", "--spider", "http://localhost:3000/chat/api/csrf"]
      interval: 30s
      timeout: 10s
      retries: 3
=======
  court-processor:
    build:
      context: ./court-processor
      dockerfile: Dockerfile
    environment:
      DATABASE_URL: postgresql://${DB_USER}:${DB_PASSWORD}@db:5432/${DB_NAME}
      PYTHONPATH: /app
    volumes:
      - ./court-data/pdfs:/data/pdfs
      - ./court-data/logs:/data/logs
      - ./court-processor:/app
    depends_on:
      - db
    networks:
      - backend
    restart: unless-stopped
>>>>>>> 4a371323

volumes:
  postgres_data:
  n8n_data:

networks:
  frontend:
    name: data-compose_frontend
    driver: bridge
  backend:
    name: data-compose_backend
    driver: bridge<|MERGE_RESOLUTION|>--- conflicted
+++ resolved
@@ -64,7 +64,6 @@
       timeout: 10s
       retries: 3
 
-<<<<<<< HEAD
   lawyer-chat:
     build: 
       context: ./services/lawyer-chat
@@ -96,7 +95,7 @@
       interval: 30s
       timeout: 10s
       retries: 3
-=======
+
   court-processor:
     build:
       context: ./court-processor
@@ -113,7 +112,6 @@
     networks:
       - backend
     restart: unless-stopped
->>>>>>> 4a371323
 
 volumes:
   postgres_data:
