'use client';

import { useState, useRef, useEffect } from 'react';
import { useSession } from 'next-auth/react';
<<<<<<< HEAD
import { Send } from 'lucide-react';
=======
import { Send, Wrench, Settings } from 'lucide-react';
>>>>>>> 4178fc0c
import DarkModeToggle from '@/components/DarkModeToggle';
import TaskBar from '@/components/TaskBar';
import CitationPanel from '@/components/CitationPanel';
import AnalyticsDropdown from '@/components/AnalyticsDropdown';
import SafeMarkdown from '@/components/SafeMarkdown';
import { ErrorBoundary } from '@/components/ErrorBoundary';
import DownloadButton from '@/components/DownloadButton';
import AuthGuard from '@/components/AuthGuard';
import { useSidebarStore } from '@/store/sidebar';
import { getRandomMockCitation } from '@/utils/mockCitations';
import { mockAnalyticsData } from '@/utils/mockAnalytics';
import { useCsrfStore } from '@/store/csrf';
import { api } from '@/utils/api';
import { createLogger } from '@/utils/logger';
import { PDFGenerator, generateChatText, downloadBlob, downloadText } from '@/utils/pdfGenerator';
import type { Citation, AnalyticsData, ChatMessage } from '@/types';

const logger = createLogger('chat-ui');

interface Message {
  id: number;
  sender: 'user' | 'assistant';
  text: string;
  references?: string[];
  analytics?: AnalyticsData;
  timestamp: Date;
}

function LawyerChatContent() {
  const { data: session } = useSession();
  const [messages, setMessages] = useState<Message[]>([]);
  const [inputText, setInputText] = useState('');
  const [isLoading, setIsLoading] = useState(false);
  const [selectedTools, setSelectedTools] = useState<string[]>([]);
  const [showToolsDropdown, setShowToolsDropdown] = useState(false);
  const [currentChatId, setCurrentChatId] = useState<string | null>(null);
  const [showCitationPanel, setShowCitationPanel] = useState(false);
  const [selectedCitation, setSelectedCitation] = useState<Citation | null>(null);
  const [windowWidth, setWindowWidth] = useState(1440); // Default value for SSR
  const messagesEndRef = useRef<HTMLDivElement>(null);
  const textareaRef = useRef<HTMLTextAreaElement>(null);
  const { isDarkMode, isTaskBarExpanded } = useSidebarStore();
  const { fetchCsrfToken } = useCsrfStore();
  
  // Dynamic input sizing based on chat content
  const hasMessages = messages.length > 0; // Any messages present

  // Fetch CSRF token on mount
  useEffect(() => {
    fetchCsrfToken();
  }, [fetchCsrfToken]);

  // Track window resize and set initial width after hydration
  useEffect(() => {
    // Set initial width after component mounts (client-side only)
    setWindowWidth(window.innerWidth);
    
    const handleResize = () => {
      setWindowWidth(window.innerWidth);
    };

    window.addEventListener('resize', handleResize);
    return () => window.removeEventListener('resize', handleResize);
  }, []);

  // Calculate dynamic sizing based on window width and panel states
  const calculateResponsiveSizing = () => {
    // Ensure windowWidth is valid
    const safeWindowWidth = Math.max(320, windowWidth || 1440); // Minimum 320px width
    
    // Calculate available width
    const taskBarWidth = isTaskBarExpanded ? 280 : 56;
    const citationWidth = showCitationPanel ? 400 : 0;
    const availableWidth = Math.max(100, safeWindowWidth - taskBarWidth - citationWidth); // Ensure positive
    
    // Calculate proportional values based on available space
    // Base values for full desktop (1920px)
    const baseWidth = 1920;
    const baseAvailable = baseWidth - 56; // Base with collapsed taskbar
    const spaceRatio = Math.max(0.1, Math.min(2, availableWidth / baseAvailable)); // Clamp between 0.1 and 2
    
    // Proportional padding calculation
    const baseMsgPadding = 95; // ~2.5cm in pixels
    const baseInputPadding = 113; // ~3cm in pixels
    
    // Scale padding proportionally but with minimum values
    let messagePadding = Math.max(19, Math.min(baseMsgPadding, baseMsgPadding * spaceRatio)); // Min 0.5cm, max 2.5cm
    let inputPadding = Math.max(38, Math.min(baseInputPadding, baseInputPadding * spaceRatio)); // Min 1cm, max 3cm
    
    // Input box sizing
    const baseInputHeight = 125;
    const baseMaxHeight = 260;
    let inputHeight = Math.max(80, Math.min(baseInputHeight, baseInputHeight * Math.sqrt(spaceRatio))); // Use sqrt for less aggressive scaling
    let maxInputHeight = Math.max(160, Math.min(baseMaxHeight, baseMaxHeight * Math.sqrt(spaceRatio)));
    
    // Font size scaling
    const baseFontSize = 18; // text-lg is ~18px
    let fontSize = Math.max(14, Math.min(baseFontSize, baseFontSize * Math.sqrt(spaceRatio)));
    
    // Max width calculation for input area
    let maxWidth = availableWidth > 1200 ? '57.6rem' : availableWidth > 800 ? '48rem' : '100%';
    
    // Assistant message width calculation (1.3x larger, responsive)
    const baseAssistantWidth = 672; // 42rem in pixels (max-w-2xl)
    const assistantWidth = baseAssistantWidth * 1.3; // 1.3x larger
    let responsiveAssistantWidth = Math.min(assistantWidth, availableWidth - 80); // Leave 40px margin on each side
    
    // Ensure minimum width for readability
    responsiveAssistantWidth = Math.max(320, responsiveAssistantWidth);
    
    // Special handling for very small spaces
    if (availableWidth < 500) {
      messagePadding = 19; // 0.5cm
      inputPadding = 19; // 0.5cm
      inputHeight = 80;
      maxInputHeight = 160;
      fontSize = 14;
      maxWidth = '100%';
    }
    
    // Calculate dynamic button sizing and positioning
    const baseButtonSize = 32; // Base button size at full scale
    const baseIconSize = 24; // Base icon size
    const buttonSize = Math.max(24, Math.min(baseButtonSize, baseButtonSize * Math.sqrt(spaceRatio)));
    const iconSize = Math.max(16, Math.min(baseIconSize, baseIconSize * Math.sqrt(spaceRatio)));
    const sendButtonSize = buttonSize * 1.3; // Send button 1.3x larger
    const sendIconSize = Math.round(iconSize * 1.3); // Scale icon proportionally
    const buttonPadding = Math.max(12, 16 * spaceRatio); // Dynamic padding from edges
    const sendButtonBottom = buttonPadding * 1.5; // Send button slightly higher for visual balance
    
    // Validate all values before returning
    const validateNumber = (value: number, fallback: number): number => {
      return isNaN(value) || !isFinite(value) ? fallback : value;
    };
    
    return {
      messagePadding: `${validateNumber(messagePadding, 19)}px`,
      inputPadding: `${validateNumber(inputPadding, 38)}px`,
      inputHeight: `${validateNumber(inputHeight, 80)}px`,
      maxInputHeight: `${validateNumber(maxInputHeight, 160)}px`,
      fontSize: `${validateNumber(fontSize, 14)}px`,
      maxWidth,
      assistantWidth: `${validateNumber(responsiveAssistantWidth, 320)}px`,
      buttonSize: `${validateNumber(buttonSize, 24)}px`,
      iconSize: Math.round(validateNumber(iconSize, 16)),
      sendButtonSize: `${validateNumber(sendButtonSize, 32)}px`,
      sendIconSize: Math.round(validateNumber(sendIconSize, 20)),
      buttonPadding: `${validateNumber(buttonPadding, 12)}px`,
      sendButtonBottom: `${validateNumber(sendButtonBottom, 18)}px`
    };
  };

  const { messagePadding, inputPadding, inputHeight, maxInputHeight, fontSize, maxWidth, assistantWidth, buttonSize, iconSize, sendButtonSize, sendIconSize, buttonPadding, sendButtonBottom } = calculateResponsiveSizing();

  const scrollToBottom = () => {
    messagesEndRef.current?.scrollIntoView({ behavior: "smooth" });
  };

  useEffect(() => {
    scrollToBottom();
  }, [messages]);

  // Fetch chat history on mount for logged-in users
  useEffect(() => {
    if (session?.user) {
      fetchChatHistory();
    }
  }, [session]);

  // Close tools dropdown when clicking outside
  useEffect(() => {
    const handleClickOutside = (event: MouseEvent) => {
      const target = event.target as HTMLElement;
      if (!target.closest('.tools-dropdown-container')) {
        setShowToolsDropdown(false);
      }
    };

    if (showToolsDropdown) {
      document.addEventListener('mousedown', handleClickOutside);
      return () => document.removeEventListener('mousedown', handleClickOutside);
    }
  }, [showToolsDropdown]);

  const fetchChatHistory = async () => {
    try {
      const response = await api.get('/api/chats');
      if (response.ok) {
        // Chat history is now managed by TaskBar component
        await response.json(); // Consume response to prevent memory leak
      }
    } catch (error) {
      logger.error('Error fetching chat history', error);
    }
  };

  const createNewChat = async () => {
<<<<<<< HEAD
    if (!session?.user) {
      console.log('Cannot create chat - no session');
      return null;
    }
=======
    if (!session?.user) return null;
>>>>>>> 4178fc0c
    
    try {
      console.log('Creating new chat...');
      const response = await api.post('/api/chats', {});
      
      if (response.ok) {
        const newChat = await response.json();
        console.log('New chat created:', newChat.id);
        setCurrentChatId(newChat.id);
        setMessages([]);
        await fetchChatHistory();
<<<<<<< HEAD
        return newChat.id; // Return the chat ID
      } else {
        console.error('Failed to create chat:', response.status);
=======
        return newChat.id;
>>>>>>> 4178fc0c
      }
    } catch (error) {
      logger.error('Error creating chat', error);
      console.error('Error creating chat:', error);
    }
    return null;
  };

  const selectChat = async (chatId: string) => {
    try {
      const response = await api.get(`/api/chats/${chatId}`);
      if (response.ok) {
        const chat = await response.json();
        setCurrentChatId(chatId);
        
        // Convert database messages to frontend format
        const convertedMessages = chat.messages.map((msg: ChatMessage) => ({
          id: Date.now() + Math.random(),
          sender: msg.role as 'user' | 'assistant',
          text: msg.content,
          references: msg.references,
          timestamp: new Date(msg.createdAt)
        }));
        
        setMessages(convertedMessages);
      }
    } catch (error) {
      logger.error('Error fetching chat', error, { chatId });
    }
  };


  const saveMessage = async (role: string, content: string, references: string[] = []) => {
    console.log('saveMessage called:', { role, contentLength: content.length, currentChatId, hasSession: !!session?.user });
    if (!session?.user || !currentChatId) {
      console.log('Skipping message save - no session or chatId');
      return;
    }
    
    await saveMessageWithChatId(currentChatId, role, content, references);
  };

  const saveMessageWithChatId = async (chatId: string, role: string, content: string, references: string[] = []) => {
    if (!session?.user || !chatId) {
      console.log('Skipping message save - no session or chatId');
      return;
    }
    
    try {
      console.log('Saving message to:', `/api/chats/${chatId}/messages`);
      const response = await api.post(`/api/chats/${chatId}/messages`, { role, content, references });
      console.log('Message save response:', response.status);
      
      // Update chat history to reflect new message
      await fetchChatHistory();
    } catch (error) {
      logger.error('Error saving message', error, { chatId, role, content: content.substring(0, 50) });
      console.error('Error saving message:', error);
    }
  };

  const handleSend = async () => {
    if (!inputText.trim()) return;

<<<<<<< HEAD
    // Use a ref to store the chat ID for this message exchange
    let chatIdForMessage = currentChatId;

    // Create new chat if needed (for logged-in users)
    if (session?.user && !currentChatId && messages.length === 0) {
      const newChatId = await createNewChat();
      if (newChatId) {
        chatIdForMessage = newChatId;
      }
=======
    // Create new chat if needed
    let sessionKey = currentChatId;
    if (!currentChatId && messages.length === 0) {
      const newChatId = await createNewChat();
      sessionKey = newChatId || `temp-${Date.now()}-${Math.random().toString(36).substr(2, 9)}`;
>>>>>>> 4178fc0c
    }

    const userMessage: Message = {
      id: Date.now(),
      sender: 'user',
      text: inputText,
      timestamp: new Date()
    };

    setMessages(prev => [...prev, userMessage]);
    
    // Save user message to database using the correct chat ID
    if (chatIdForMessage) {
      await saveMessageWithChatId(chatIdForMessage, 'user', inputText);
    }
    
    setInputText('');
    setIsLoading(true);

    // Create empty assistant message for streaming
    const assistantId = Date.now() + 1;
    const assistantMessage: Message = {
      id: assistantId,
      sender: 'assistant',
      text: '',
      references: [],
      analytics: undefined,
      timestamp: new Date()
    };
    
    // Add mock analytics data if analytics tool is selected (for testing)
    const hasAnalyticsTool = selectedTools.includes('analytics');

    setMessages(prev => [...prev, assistantMessage]);

    try {
      // Call the API endpoint
      const response = await api.post('/api/chat', {
        message: inputText,
        tools: selectedTools,
        sessionKey: sessionKey || currentChatId || `temp-${Date.now()}-${Math.random().toString(36).substr(2, 9)}`,
        sessionId: session?.user?.email || 'anonymous',
        userId: session?.user?.email
      });

      if (!response.ok) {
        throw new Error(`HTTP error! status: ${response.status}`);
      }

      // Handle streaming response
      if (response.headers.get('content-type')?.includes('text/event-stream')) {
        const reader = response.body?.getReader();
        const decoder = new TextDecoder();

        if (reader) {
          let currentText = '';
          let buffer = '';
          let sources: string[] = [];
          let analytics: AnalyticsData | undefined = undefined;
          
          while (true) {
            const { done, value } = await reader.read();
            if (done) break;
            
            const chunk = decoder.decode(value);
            buffer += chunk;
            
            // Split by newlines and process each line
            const lines = buffer.split('\n');
            buffer = lines[lines.length - 1]; // Keep incomplete line in buffer
            
            for (let i = 0; i < lines.length - 1; i++) {
              const line = lines[i].trim();
              
              if (line.startsWith('data: ')) {
                try {
                  const data = JSON.parse(line.slice(6));
                  
                  if (data.type === 'text') {
                    currentText += data.text;
                    setMessages(prev => 
                      prev.map(msg => 
                        msg.id === assistantId 
                          ? { ...msg, text: currentText }
                          : msg
                      )
                    );
                  } else if (data.type === 'sources') {
                    sources = data.sources || [];
                    setMessages(prev => 
                      prev.map(msg => 
                        msg.id === assistantId 
                          ? { ...msg, references: sources }
                          : msg
                      )
                    );
                  } else if (data.type === 'analytics') {
                    analytics = data.analytics || data.data;
                    setMessages(prev => 
                      prev.map(msg => 
                        msg.id === assistantId 
                          ? { ...msg, analytics: analytics }
                          : msg
                      )
                    );
                  } else if (data.type === 'done') {
                    // Add mock analytics if analytics tool was used (for testing)
                    if (hasAnalyticsTool && !analytics) {
                      analytics = mockAnalyticsData;
                      setMessages(prev => 
                        prev.map(msg => 
                          msg.id === assistantId 
                            ? { ...msg, analytics: analytics }
                            : msg
                        )
                      );
                    }
                    // Save the complete message
                    if (chatIdForMessage) {
                      await saveMessageWithChatId(chatIdForMessage, 'assistant', currentText, sources);
                    }
                  }
                } catch (e) {
                  logger.error('Error parsing SSE data', e, { line });
                }
              }
            }
          }
        }
      } else {
        // Handle regular JSON response
        const data = await response.json();
        
        // Update assistant message with response
        const assistantText = data.message || data.response || 'I received your message. Processing...';
        const assistantReferences = data.references || [];
        const assistantAnalytics = data.analytics || (hasAnalyticsTool ? mockAnalyticsData : undefined);
        
        setMessages(prev => 
          prev.map(msg => 
            msg.id === assistantId 
              ? { 
                  ...msg, 
                  text: assistantText, 
                  references: assistantReferences,
                  analytics: assistantAnalytics
                }
              : msg
          )
        );
        
        // Save assistant message to database
        if (chatIdForMessage) {
          await saveMessageWithChatId(chatIdForMessage, 'assistant', assistantText, assistantReferences);
        }
      }
    } catch (error) {
      logger.error('Error sending message', error);
      
      // Update assistant message with error
      setMessages(prev => 
        prev.map(msg => 
          msg.id === assistantId 
            ? { 
                ...msg, 
                text: 'I apologize, but I encountered an error processing your request. Please try again later or contact support if the issue persists.' 
              }
            : msg
        )
      );
    } finally {
      setIsLoading(false);
      setSelectedTools([]);
    }
  };

  const handleKeyDown = (e: React.KeyboardEvent) => {
    if (e.key === 'Enter' && !e.shiftKey) {
      e.preventDefault();
      handleSend();
    }
  };

  const handleCitationClick = () => {
    // Get a mock citation for now
    const mockCitation = getRandomMockCitation();
    setSelectedCitation(mockCitation);
    setShowCitationPanel(true);
  };

  const closeCitationPanel = () => {
    setShowCitationPanel(false);
    setSelectedCitation(null);
  };

  // Download functions
  const handleDownloadChatPDF = async () => {
    const pdfGenerator = new PDFGenerator();
    const chatMessages = messages.map(msg => ({
      role: msg.sender,
      content: msg.text,
      timestamp: msg.timestamp
    }));
    
    const blob = pdfGenerator.generateChatPDF(chatMessages, {
      title: 'Legal Research Chat History',
      includeTimestamp: true,
      includeMetadata: true
    });
    
    const filename = `legal-chat-${new Date().toISOString().split('T')[0]}.pdf`;
    downloadBlob(blob, filename);
  };

  const handleDownloadChatText = () => {
    const chatMessages = messages.map(msg => ({
      role: msg.sender,
      content: msg.text,
      timestamp: msg.timestamp
    }));
    
    const text = generateChatText(chatMessages);
    const filename = `legal-chat-${new Date().toISOString().split('T')[0]}.txt`;
    downloadText(text, filename);
  };


  return (
    <div className="flex h-screen">
      {/* Universal TaskBar - Always visible for all users */}
      <TaskBar 
        onChatSelect={selectChat}
        onNewChat={createNewChat}
      />

      {/* Main Content Container - Adjust margin for taskbar only */}
      <div className={`flex-1 flex transition-all duration-300 ${isTaskBarExpanded ? 'ml-[280px]' : 'ml-[56px]'}`}>
        {/* Chat Section */}
        <div className={`flex-1 flex flex-col transition-all duration-300 ${showCitationPanel ? 'w-1/2' : 'w-full'}`}>
        {/* Header */}
        <div className={`px-6 py-4 relative z-10`}>
          <div className="flex items-center justify-between">
            <div className="flex items-center space-x-3">
              {!isTaskBarExpanded && (
                <div className="flex items-center gap-2">
<<<<<<< HEAD
                  <img 
                    src="/logo.png" 
                    alt="AI Legal Logo" 
                    className="h-8 w-8 object-contain"
                  />
                  <h1 className={`text-xl font-semibold ${isDarkMode ? 'text-white' : ''}`} style={{ color: isDarkMode ? '#ffffff' : '#004A84' }}>AI Legal</h1>
=======
                  <h1 className={`text-xl font-semibold ${isDarkMode ? 'text-white' : ''}`} style={{ color: isDarkMode ? '#ffffff' : '#004A84' }}>Aletheia-v0.1</h1>
>>>>>>> 4178fc0c
                </div>
              )}
            </div>
            
            <div className="flex items-center gap-2 relative z-50">
              {messages.length > 0 && (
                <DownloadButton 
                  onDownloadPDF={handleDownloadChatPDF}
                  onDownloadText={handleDownloadChatText}
                  label="Download Chat"
                  compact
                />
              )}
              {/* Settings/Developer Dashboard Link */}
              {session?.user && (
                <a
                  href="/chat/data-compose"
                  className={`p-2 rounded-lg transition-colors ${
                    isDarkMode 
                      ? 'text-gray-400 hover:text-gray-200 hover:bg-gray-800' 
                      : 'text-gray-600 hover:text-gray-900 hover:bg-gray-100'
                  }`}
                  title="Developer Dashboard"
                  aria-label="Developer Dashboard"
                >
                  <Settings size={20} />
                </a>
              )}
              <div className="flex flex-col items-center gap-3 mr-2">
                <img 
                  src="/chat/logo.png" 
                  alt="Logo" 
                  className="h-8 w-8 object-contain"
                />
                <DarkModeToggle />
              </div>
            </div>
          </div>
        </div>

        {/* Messages Window */}
        <div className="flex-1 overflow-x-hidden py-4 space-y-6 hide-scrollbar relative" style={{
          overflowY: messages.length === 0 ? 'hidden' : 'auto',
          paddingLeft: messagePadding,
          paddingRight: messagePadding
        }}>
          {/* Welcome Message - Only show when no messages */}
          {messages.length === 0 && (
            <div className="absolute inset-0 flex flex-col items-center justify-center pointer-events-none">
              <div className="w-full mx-auto" style={{
                maxWidth: maxWidth,
                paddingLeft: inputPadding,
                paddingRight: inputPadding,
              }}>
                <h2 className="font-medium text-center" style={{ 
                  color: isDarkMode ? '#9CA3AF' : '#E1C88E',
                  fontSize: '2.52rem', // 3.6rem (text-6xl) * 0.7
                  marginBottom: '1rem'
                }}>Judicial Access Project</h2>
                <p className="text-center" style={{
                  color: isDarkMode ? '#6B7280' : '#9CA3AF',
                  fontSize: '1.125rem', // text-lg
                  marginBottom: 'calc(125px + 2cm + 3cm)' // Input height (125px) + 2cm gap + 3cm additional
                }}>Bridge the vast landscape of judicial transcript data with targeted AI retrieval and citation</p>
              </div>
            </div>
          )}
          
          {messages.map((message) => (
            <div
              key={message.id}
              className={`flex ${message.sender === 'user' ? 'justify-center' : 'justify-center'}`}
            >
              <div className={`${message.sender === 'user' ? 'order-2' : 'order-1'}`} style={{
                width: assistantWidth, // Both use same width for alignment
                marginRight: '0'
              }}>
                {/* Message bubble */}
                <div className={message.sender === 'user' ? 'flex justify-end' : ''}>
                  <div
                    className={`${
                      message.sender === 'user'
                        ? 'rounded-3xl shadow-sm text-white inline-block'
                        : isDarkMode ? 'text-gray-100' : 'text-gray-900'
                    }`}
                    style={{
                      padding: message.sender === 'user' 
                        ? '12px 28px' // Reduced vertical, increased horizontal for oval effect
                        : '0',
                      backgroundColor: message.sender === 'user' 
                        ? (isDarkMode ? '#2a2b2f' : '#226EA7')
                        : undefined,
                      maxWidth: message.sender === 'user' ? '80%' : undefined // Prevent user message from being too wide
                    }}
                  >
                  <div>
                    <div>
                      {message.sender === 'user' ? (
                        <p className="text-sm leading-relaxed">{message.text}</p>
                      ) : (
                        <div className="text-sm leading-relaxed markdown-list" style={{
                          padding: '12.48px 14.144px' // Restored original padding
                        }}>
                          {message.text === '' && isLoading && message.id === messages[messages.length - 1].id ? (
                            <div className={`loading-dots ${isDarkMode ? 'text-gray-400' : 'text-gray-600'}`}>
                              <span></span>
                              <span></span>
                              <span></span>
                            </div>
                          ) : (
                          <SafeMarkdown 
                            content={message.text}
                            className="prose prose-sm max-w-none"
                          />
                          )}
                        </div>
                      )}
                      
                      {/* Citation and Analytics Buttons - Show after response is complete */}
                      {message.sender === 'assistant' && message.text && !(isLoading && message.id === messages[messages.length - 1].id) && (
                        <div className={`mt-3 w-full flex items-center gap-2`}>
                          <button
                            onClick={() => handleCitationClick()}
                            className={`flex-1 px-4 py-2 rounded-lg transition-all duration-200 transform active:scale-95 ${
                              isDarkMode 
                                ? 'bg-[#25262b] text-[#d1d1d1] hover:bg-[#404147] active:bg-[#505157]' 
                                : 'bg-[#E1C88E] text-[#004A84] hover:bg-[#C8A665] active:bg-[#B59552]'
                            }`}
                            style={{
                              fontSize: '1.092rem', // 1.3x of text-sm (0.875rem × 1.3 = 1.1375rem)
                              fontWeight: '600',
                              letterSpacing: '0.05em'
                            }}
                          >
                            CITATIONS
                          </button>
                          
                          {/* Analytics Button - Show only if analytics data exists */}
                          {message.analytics && (
                            <ErrorBoundary
                              level="component"
                              isolate
                              fallback={
                                <div className="text-xs text-gray-500 dark:text-gray-400 mt-2">
                                  Analytics unavailable
                                </div>
                              }
                            >
                              <AnalyticsDropdown 
                                data={message.analytics}
                              />
                            </ErrorBoundary>
                          )}
                        </div>
                      )}
                    </div>
                  </div>
                  </div>
                </div>
              </div>
            </div>
          ))}
          
          
          <div ref={messagesEndRef} />
        </div>

        {/* Input Area */}
        <div className={`transition-all duration-500 ${
          hasMessages 
            ? 'px-6 py-4 flex justify-center' 
            : 'absolute inset-0 flex items-center justify-center'
        }`} style={{
          left: hasMessages ? 'auto' : isTaskBarExpanded ? '280px' : '56px',
          right: hasMessages ? 'auto' : '0'
        }}>
          <div style={{
            width: assistantWidth,
            paddingLeft: messagePadding,
            paddingRight: messagePadding,
          }}>
            <div className="relative">
              <textarea
                ref={textareaRef}
                id="chat-input"
                name="chatInput"
                value={inputText}
                onChange={(e) => setInputText(e.target.value)}
                onKeyDown={handleKeyDown}
                placeholder="Ask your legal question..."
                className={`w-full ${isDarkMode ? 'bg-[#25262b] text-gray-100 placeholder-gray-400' : 'bg-gray-100 text-gray-900 placeholder-gray-500'} rounded-lg focus:outline-none focus:ring-2 focus:ring-blue-500 resize-none transition-all duration-500 px-4 py-6 pl-9 pr-9 break-words hide-scrollbar`}
                style={{
                  height: inputHeight,
                  maxHeight: maxInputHeight,
                  fontSize: fontSize,
                  overflowY: 'auto',
                  overflowX: 'hidden',
                  wordWrap: 'break-word',
                  overflowWrap: 'break-word',
                  whiteSpace: 'pre-wrap'
                }}
                onInput={(e) => {
                  const target = e.target as HTMLTextAreaElement;
                  target.style.height = inputHeight;
                  const scrollHeight = target.scrollHeight;
                  const maxHeight = parseInt(maxInputHeight) || 160;
                  target.style.height = `${Math.min(scrollHeight, maxHeight)}px`;
                }}
                disabled={false}
              />
              
<<<<<<< HEAD
              {/* Tools Button and Selected Tools - Only for signed-in users */}
              {session && (
                <div className="absolute transition-all duration-500 flex items-center gap-2" style={{ 
                  left: buttonPadding, 
                  bottom: buttonPadding 
                }}>
                  <div className="relative tools-dropdown-container">
                    <button
                      onClick={() => setShowToolsDropdown(!showToolsDropdown)}
                      className={`flex items-center justify-center transition-colors`}
                      aria-label="Select tool"
                      title="Select tool"
                      style={{
                        color: isDarkMode ? '#d1d1d1' : '#004A84',
                        width: buttonSize,
                        height: buttonSize
                      }}
                    >
                      <svg 
                        width={iconSize * 1.4} 
                        height={iconSize * 1.4} 
                        viewBox="0 0 24 24" 
                        fill="none"
                        xmlns="http://www.w3.org/2000/svg"
                      >
                        {/* Top slider track */}
                        <line x1="4" y1="8" x2="20" y2="8" stroke="currentColor" strokeWidth="2.5" strokeLinecap="round" />
                        {/* Top slider knob (connected) */}
                        <circle cx="14" cy="8" r="3" fill="currentColor" stroke="currentColor" strokeWidth="0.5" />
                        
                        {/* Bottom slider track */}
                        <line x1="4" y1="16" x2="20" y2="16" stroke="currentColor" strokeWidth="2.5" strokeLinecap="round" />
                        {/* Bottom slider knob (connected) */}
                        <circle cx="10" cy="16" r="3" fill="currentColor" stroke="currentColor" strokeWidth="0.5" />
                      </svg>
                    </button>
=======
              {/* Tools Button and Selected Tools */}
              <div className="absolute transition-all duration-500 flex items-center gap-2" style={{ 
                left: buttonPadding, 
                bottom: buttonPadding 
              }}>
                <div className="relative tools-dropdown-container">
                  <button
                    onClick={() => setShowToolsDropdown(!showToolsDropdown)}
                    className={`flex items-center justify-center ${isDarkMode ? 'text-gray-400 hover:text-gray-200' : 'text-gray-500 hover:text-gray-700'} transition-colors`}
                    aria-label="Select tool"
                    title="Select tool"
                    style={{
                      width: buttonSize,
                      height: buttonSize
                    }}
                  >
                    <Wrench size={iconSize} />
                  </button>
>>>>>>> 4178fc0c
                  
                  {/* Tools Dropdown */}
                  {showToolsDropdown && (
                    <div 
                      className={`absolute bottom-full left-0 mb-2 ${isDarkMode ? 'bg-[#25262b] border border-gray-700' : 'bg-white border border-gray-200'} shadow-lg z-10`}
                      style={{
                        width: '147px', // 210px * 0.7 = 147px
                        height: '135px', // 180px * 0.75 = 135px
                        borderRadius: '16px', // Soft edges
                        padding: '12px'
                      }}
                    >
                      <div className="space-y-2">
                        <button
                          onClick={() => {
                            if (selectedTools.includes('page-turn')) {
                              setSelectedTools(selectedTools.filter(t => t !== 'page-turn'));
                            } else {
                              setSelectedTools([...selectedTools, 'page-turn']);
                            }
                          }}
                          className={`w-full text-left px-4 py-3 text-sm font-semibold transition-all duration-200 rounded-lg ${
                            selectedTools.includes('page-turn')
                              ? isDarkMode ? 'bg-[#404147] text-white' : 'bg-[#E1C88E] text-[#004A84]'
                              : isDarkMode ? 'text-gray-300 hover:bg-[#404147]' : 'text-gray-700 hover:bg-gray-100'
                          }`}
                        >
                          Page Turn
                        </button>
                        
                        <button
                          onClick={() => {
                            if (selectedTools.includes('analytics')) {
                              setSelectedTools(selectedTools.filter(t => t !== 'analytics'));
                            } else {
                              setSelectedTools([...selectedTools, 'analytics']);
                            }
                          }}
                          className={`w-full text-left px-4 py-3 text-sm font-semibold transition-all duration-200 rounded-lg ${
                            selectedTools.includes('analytics')
                              ? isDarkMode ? 'bg-[#404147] text-white' : 'bg-[#E1C88E] text-[#004A84]'
                              : isDarkMode ? 'text-gray-300 hover:bg-[#404147]' : 'text-gray-700 hover:bg-gray-100'
                          }`}
                        >
                          Analytics
                        </button>
                      </div>
                    </div>
                  )}
                </div>
                
                {/* Selected Tools Chips */}
                {selectedTools.length > 0 && (
                  <div className="flex items-center gap-2">
                    {selectedTools.map(tool => (
                      <div
                        key={tool}
                        className={`flex items-center gap-1 px-3 py-1 rounded-full text-xs font-medium transition-all duration-200 ${
                          isDarkMode 
                            ? 'bg-[#404147] text-white' 
                            : 'bg-[#E1C88E] text-[#004A84]'
                        }`}
                        style={{
                          fontSize: `${Math.max(10, (parseInt(fontSize) || 14) * 0.75)}px`,
                          height: `${Math.max(16, (parseInt(buttonSize) || 24) * 0.8)}px`
                        }}
                      >
                        <span>{tool === 'page-turn' ? 'Page Turn' : 'Analytics'}</span>
                        <button
                          onClick={() => setSelectedTools(selectedTools.filter(t => t !== tool))}
                          className={`ml-1 hover:opacity-70 transition-opacity`}
                          aria-label={`Remove ${tool}`}
                        >
                          <svg width="12" height="12" viewBox="0 0 12 12" fill="currentColor">
                            <path d="M7.41 6l2.29-2.29a1 1 0 0 0-1.41-1.41L6 4.59 3.71 2.29a1 1 0 0 0-1.41 1.41L4.59 6 2.29 8.29a1 1 0 1 0 1.41 1.41L6 7.41l2.29 2.29a1 1 0 0 0 1.41-1.41L7.41 6z"/>
                          </svg>
                        </button>
                      </div>
                    ))}
                  </div>
                )}
              </div>
              
              {/* Send Button - Inside input box */}
              <button
                onClick={handleSend}
                disabled={!inputText.trim()}
                aria-label="Send message"
                title="Send message"
                className={`absolute transition-all duration-300 rounded-lg flex items-center justify-center ${
                  inputText.trim() 
                    ? 'opacity-100 scale-100' 
                    : 'opacity-0 scale-0 pointer-events-none'
                }`}
                style={{ 
                  backgroundColor: isDarkMode ? 'transparent' : '#C7A562',
                  border: isDarkMode ? '2px solid #d1d1d1' : 'none',
                  color: isDarkMode ? '#d1d1d1' : '#004A84',
                  right: buttonPadding,
                  bottom: sendButtonBottom,
                  width: sendButtonSize,
                  height: sendButtonSize
                }}
                onMouseEnter={(e) => {
                  const target = e.target as HTMLButtonElement;
                  if (!target.disabled) {
                    if (!isDarkMode) target.style.backgroundColor = '#B59552';
                    else target.style.backgroundColor = '#404147';
                  }
                }}
                onMouseLeave={(e) => {
                  const target = e.target as HTMLButtonElement;
                  if (!target.disabled) {
                    if (isDarkMode) target.style.backgroundColor = 'transparent';
                    else target.style.backgroundColor = '#C7A562';
                  }
                }}
              >
                <Send size={sendIconSize} />
              </button>
            </div>
          </div>
        </div>
        </div>
        
        {/* Citation Panel */}
        {showCitationPanel && selectedCitation && (
          <div className="flex-1 h-full">
            <ErrorBoundary
              level="component"
              isolate
              fallback={
                <div className="h-full flex items-center justify-center bg-gray-50 dark:bg-gray-900">
                  <div className="text-center">
                    <p className="text-gray-500 dark:text-gray-400">Unable to display citation</p>
                    <button
                      onClick={closeCitationPanel}
                      className="mt-2 text-sm text-blue-600 hover:text-blue-700 dark:text-blue-400"
                    >
                      Close panel
                    </button>
                  </div>
                </div>
              }
            >
              <CitationPanel
                citation={selectedCitation}
                onClose={closeCitationPanel}
              />
            </ErrorBoundary>
          </div>
        )}
      </div>
    </div>
  );
}

// Export with error boundary and auth guard wrapper
export default function LawyerChat() {
  return (
    <ErrorBoundary level="page">
      <AuthGuard>
        <LawyerChatContent />
      </AuthGuard>
    </ErrorBoundary>
  );
}
<|MERGE_RESOLUTION|>--- conflicted
+++ resolved
@@ -2,11 +2,7 @@
 
 import { useState, useRef, useEffect } from 'react';
 import { useSession } from 'next-auth/react';
-<<<<<<< HEAD
-import { Send } from 'lucide-react';
-=======
 import { Send, Wrench, Settings } from 'lucide-react';
->>>>>>> 4178fc0c
 import DarkModeToggle from '@/components/DarkModeToggle';
 import TaskBar from '@/components/TaskBar';
 import CitationPanel from '@/components/CitationPanel';
@@ -204,14 +200,10 @@
   };
 
   const createNewChat = async () => {
-<<<<<<< HEAD
     if (!session?.user) {
       console.log('Cannot create chat - no session');
       return null;
     }
-=======
-    if (!session?.user) return null;
->>>>>>> 4178fc0c
     
     try {
       console.log('Creating new chat...');
@@ -223,13 +215,9 @@
         setCurrentChatId(newChat.id);
         setMessages([]);
         await fetchChatHistory();
-<<<<<<< HEAD
         return newChat.id; // Return the chat ID
       } else {
         console.error('Failed to create chat:', response.status);
-=======
-        return newChat.id;
->>>>>>> 4178fc0c
       }
     } catch (error) {
       logger.error('Error creating chat', error);
@@ -294,7 +282,6 @@
   const handleSend = async () => {
     if (!inputText.trim()) return;
 
-<<<<<<< HEAD
     // Use a ref to store the chat ID for this message exchange
     let chatIdForMessage = currentChatId;
 
@@ -304,14 +291,10 @@
       if (newChatId) {
         chatIdForMessage = newChatId;
       }
-=======
-    // Create new chat if needed
-    let sessionKey = currentChatId;
-    if (!currentChatId && messages.length === 0) {
-      const newChatId = await createNewChat();
-      sessionKey = newChatId || `temp-${Date.now()}-${Math.random().toString(36).substr(2, 9)}`;
->>>>>>> 4178fc0c
-    }
+    }
+    
+    // Create session key for API call
+    let sessionKey = chatIdForMessage || currentChatId || `temp-${Date.now()}-${Math.random().toString(36).substr(2, 9)}`;
 
     const userMessage: Message = {
       id: Date.now(),
@@ -556,16 +539,12 @@
             <div className="flex items-center space-x-3">
               {!isTaskBarExpanded && (
                 <div className="flex items-center gap-2">
-<<<<<<< HEAD
                   <img 
                     src="/logo.png" 
                     alt="AI Legal Logo" 
                     className="h-8 w-8 object-contain"
                   />
                   <h1 className={`text-xl font-semibold ${isDarkMode ? 'text-white' : ''}`} style={{ color: isDarkMode ? '#ffffff' : '#004A84' }}>AI Legal</h1>
-=======
-                  <h1 className={`text-xl font-semibold ${isDarkMode ? 'text-white' : ''}`} style={{ color: isDarkMode ? '#ffffff' : '#004A84' }}>Aletheia-v0.1</h1>
->>>>>>> 4178fc0c
                 </div>
               )}
             </div>
@@ -777,44 +756,6 @@
                 disabled={false}
               />
               
-<<<<<<< HEAD
-              {/* Tools Button and Selected Tools - Only for signed-in users */}
-              {session && (
-                <div className="absolute transition-all duration-500 flex items-center gap-2" style={{ 
-                  left: buttonPadding, 
-                  bottom: buttonPadding 
-                }}>
-                  <div className="relative tools-dropdown-container">
-                    <button
-                      onClick={() => setShowToolsDropdown(!showToolsDropdown)}
-                      className={`flex items-center justify-center transition-colors`}
-                      aria-label="Select tool"
-                      title="Select tool"
-                      style={{
-                        color: isDarkMode ? '#d1d1d1' : '#004A84',
-                        width: buttonSize,
-                        height: buttonSize
-                      }}
-                    >
-                      <svg 
-                        width={iconSize * 1.4} 
-                        height={iconSize * 1.4} 
-                        viewBox="0 0 24 24" 
-                        fill="none"
-                        xmlns="http://www.w3.org/2000/svg"
-                      >
-                        {/* Top slider track */}
-                        <line x1="4" y1="8" x2="20" y2="8" stroke="currentColor" strokeWidth="2.5" strokeLinecap="round" />
-                        {/* Top slider knob (connected) */}
-                        <circle cx="14" cy="8" r="3" fill="currentColor" stroke="currentColor" strokeWidth="0.5" />
-                        
-                        {/* Bottom slider track */}
-                        <line x1="4" y1="16" x2="20" y2="16" stroke="currentColor" strokeWidth="2.5" strokeLinecap="round" />
-                        {/* Bottom slider knob (connected) */}
-                        <circle cx="10" cy="16" r="3" fill="currentColor" stroke="currentColor" strokeWidth="0.5" />
-                      </svg>
-                    </button>
-=======
               {/* Tools Button and Selected Tools */}
               <div className="absolute transition-all duration-500 flex items-center gap-2" style={{ 
                 left: buttonPadding, 
@@ -833,7 +774,6 @@
                   >
                     <Wrench size={iconSize} />
                   </button>
->>>>>>> 4178fc0c
                   
                   {/* Tools Dropdown */}
                   {showToolsDropdown && (
