import { validateMessage, sanitizeHtml } from '../validation';

describe('validation utils', () => {
  describe('validateMessage', () => {
<<<<<<< HEAD
    it('should return true for valid messages', () => {
=======
    it('should return valid result for valid messages', () => {
>>>>>>> 4178fc0c
      expect(validateMessage('Hello, this is a valid message').isValid).toBe(true);
      expect(validateMessage('A').isValid).toBe(true); // Single character
      expect(validateMessage('A'.repeat(10000)).isValid).toBe(true); // Max length
    });

<<<<<<< HEAD
    it('should return false for invalid messages', () => {
=======
    it('should return invalid result for invalid messages', () => {
>>>>>>> 4178fc0c
      expect(validateMessage('').isValid).toBe(false);
      expect(validateMessage('   ').isValid).toBe(false); // Only whitespace
      expect(validateMessage('A'.repeat(10001)).isValid).toBe(false); // Exceeds max length
    });

    it('should trim whitespace before validation', () => {
      expect(validateMessage('  valid message  ').isValid).toBe(true);
      expect(validateMessage('  \n\t  ').isValid).toBe(false);
<<<<<<< HEAD
=======
    });
    
    it('should provide error messages for invalid inputs', () => {
      const emptyResult = validateMessage('');
      expect(emptyResult.error).toBe('Message cannot be empty');
      
      const tooLongResult = validateMessage('A'.repeat(10001));
      expect(tooLongResult.error).toContain('Message too long');
    });
    
    it('should sanitize dangerous content', () => {
      const result = validateMessage('Hello<script>alert("XSS")</script>World');
      expect(result.isValid).toBe(true);
      expect(result.sanitized).toBe('HelloWorld');
>>>>>>> 4178fc0c
    });
  });

  describe('sanitizeHtml', () => {
    it('should remove dangerous HTML tags', () => {
      expect(sanitizeHtml('<script>alert("XSS")</script>Hello')).toBe('Hello');
      expect(sanitizeHtml('Hello<script>evil()</script>World')).toBe('HelloWorld');
      expect(sanitizeHtml('<iframe src="evil.com"></iframe>')).toBe('');
    });

    it('should preserve safe HTML tags', () => {
      expect(sanitizeHtml('<strong>Bold</strong> text')).toBe('<strong>Bold</strong> text');
      expect(sanitizeHtml('<em>emphasis</em> text')).toBe('<em>emphasis</em> text');
      expect(sanitizeHtml('<a href="https://example.com">Link</a>')).toBe('<a href="https://example.com">Link</a>');
    });

    it('should remove event handlers', () => {
      expect(sanitizeHtml('<p onclick="alert(1)">Click me</p>')).toBe('<p>Click me</p>');
      expect(sanitizeHtml('<a href="#" onclick="alert(1)">Link</a>')).toBe('<a href="#">Link</a>');
    });

    it('should handle markdown-style content', () => {
      const markdown = '# Title\n\n**Bold** and *italic* text';
      expect(sanitizeHtml(markdown)).toBe(markdown);
    });

    it('should handle empty and null inputs', () => {
<<<<<<< HEAD
      expect(sanitizeHtml('')).toBe('');
      expect(sanitizeHtml(null as any)).toBe('');
      expect(sanitizeHtml(undefined as any)).toBe('');
=======
      expect(sanitizeInput('')).toBe('');
      expect(sanitizeInput(null)).toBe('');
      expect(sanitizeInput(undefined)).toBe('');
>>>>>>> 4178fc0c
    });

    it('should handle complex nested HTML', () => {
      const input = '<p>Safe <script>alert(1)</script> content</p>';
      const expected = '<p>Safe  content</p>';
      expect(sanitizeHtml(input)).toBe(expected);
    });
  });
});<|MERGE_RESOLUTION|>--- conflicted
+++ resolved
@@ -2,21 +2,13 @@
 
 describe('validation utils', () => {
   describe('validateMessage', () => {
-<<<<<<< HEAD
-    it('should return true for valid messages', () => {
-=======
     it('should return valid result for valid messages', () => {
->>>>>>> 4178fc0c
       expect(validateMessage('Hello, this is a valid message').isValid).toBe(true);
       expect(validateMessage('A').isValid).toBe(true); // Single character
       expect(validateMessage('A'.repeat(10000)).isValid).toBe(true); // Max length
     });
 
-<<<<<<< HEAD
-    it('should return false for invalid messages', () => {
-=======
     it('should return invalid result for invalid messages', () => {
->>>>>>> 4178fc0c
       expect(validateMessage('').isValid).toBe(false);
       expect(validateMessage('   ').isValid).toBe(false); // Only whitespace
       expect(validateMessage('A'.repeat(10001)).isValid).toBe(false); // Exceeds max length
@@ -25,8 +17,6 @@
     it('should trim whitespace before validation', () => {
       expect(validateMessage('  valid message  ').isValid).toBe(true);
       expect(validateMessage('  \n\t  ').isValid).toBe(false);
-<<<<<<< HEAD
-=======
     });
     
     it('should provide error messages for invalid inputs', () => {
@@ -41,7 +31,6 @@
       const result = validateMessage('Hello<script>alert("XSS")</script>World');
       expect(result.isValid).toBe(true);
       expect(result.sanitized).toBe('HelloWorld');
->>>>>>> 4178fc0c
     });
   });
 
@@ -69,15 +58,9 @@
     });
 
     it('should handle empty and null inputs', () => {
-<<<<<<< HEAD
       expect(sanitizeHtml('')).toBe('');
       expect(sanitizeHtml(null as any)).toBe('');
       expect(sanitizeHtml(undefined as any)).toBe('');
-=======
-      expect(sanitizeInput('')).toBe('');
-      expect(sanitizeInput(null)).toBe('');
-      expect(sanitizeInput(undefined)).toBe('');
->>>>>>> 4178fc0c
     });
 
     it('should handle complex nested HTML', () => {
