--- conflicted
+++ resolved
@@ -163,16 +163,13 @@
               <>
                 {/* Title on the left */}
                 <div className="flex items-center gap-2">
-<<<<<<< HEAD
                   <img 
                     src="/logo.png" 
                     alt="AI Legal Logo" 
                     className="h-8 w-8 object-contain"
                   />
-=======
->>>>>>> 4178fc0c
                   <h1 className="text-lg font-semibold" style={{ color: isDarkMode ? '#d1d1d1' : '#004A84' }}>
-                    Aletheia-v0.1
+                    AI Legal
                   </h1>
                 </div>
                 {/* Hamburger toggle on the right */}
@@ -396,17 +393,6 @@
                                 key={chat.id}
                                 className="chat-item-container relative"
                               >
-<<<<<<< HEAD
-                                <div className={`text-sm font-medium truncate`}>
-                                  {chat.title || chat.preview?.substring(0, 40) + '...' || 'New Chat'}
-                                </div>
-                                <div className={`text-xs mt-0.5 ${
-                                  isDarkMode ? 'text-gray-500' : 'text-gray-400'
-                                }`}>
-                                  {format(new Date(chat.createdAt), 'h:mm a')}
-                                </div>
-                              </button>
-=======
                                 <button
                                   onClick={() => {
                                     if (onChatSelect) {
@@ -426,7 +412,7 @@
                                   }`}
                                 >
                                   <div className={`text-sm font-medium truncate pr-8`}>
-                                    {chat.title || 'Untitled Chat'}
+                                    {chat.title || chat.preview?.substring(0, 40) + '...' || 'New Chat'}
                                   </div>
                                   <div className={`text-xs mt-0.5 ${
                                     isDarkMode ? 'text-gray-500' : 'text-gray-400'
@@ -457,7 +443,6 @@
                                   </button>
                                 )}
                               </div>
->>>>>>> 4178fc0c
                             ))}
                         </div>
                       </div>
