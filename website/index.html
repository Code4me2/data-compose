<!DOCTYPE html>
<html lang="en">
<head>
    <meta charset="UTF-8">
    <meta name="viewport" content="width=device-width, initial-scale=1.0">
    <title>Data Compose - n8n Workflow Platform</title>
    
    <!-- Styles -->
    <link rel="stylesheet" href="css/app.css">
    <link rel="stylesheet" href="https://cdnjs.cloudflare.com/ajax/libs/font-awesome/6.0.0/css/all.min.css">
    
    <!-- Configuration -->
    <script src="js/config.js"></script>
</head>
<body>
    <div class="app-container">
        <!-- Navigation -->
        <nav class="app-nav">
            <div class="nav-tabs">
                <button class="nav-tab active" data-section="home">
                    <i class="fas fa-home"></i> Home
                </button>
                <button class="nav-tab" data-section="chat">
                    <i class="fas fa-comments"></i> AI Chat
                </button>
                <button class="nav-tab" data-section="hierarchical-summarization">
                    <i class="fas fa-layer-group"></i> Hierarchical Summarization
                </button>
                <button class="nav-tab" data-section="workflows">
                    <i class="fas fa-project-diagram"></i> Workflows
                </button>
            </div>
        </nav>

        <!-- Main Content Container -->
        <main class="app-main">
            <!-- Home Section -->
            <section id="home" class="content-section active">
                <div class="home-header">
                    <h1 class="home-title">Data Compose</h1>
                    <p class="home-subtitle">n8n Workflow Automation with AI Integration</p>
                </div>
                <h2 class="section-title">Welcome to Data Compose</h2>
                <p class="section-subtitle">Your integrated platform for AI-powered workflow automation</p>
                
                <div class="feature-grid">
                    <div class="feature-card">
                        <h3>🤖 AI Chat</h3>
                        <p>Interactive conversations with DeepSeek R1 AI model through n8n workflows</p>
                    </div>
                    <div class="feature-card">
                        <h3>⚡ Workflows</h3>
                        <p>Powerful n8n automation workflows with custom nodes and integrations</p>
                    </div>
                    <div class="feature-card">
                        <h3>🔗 Webhooks</h3>
                        <p>Real-time webhook communication between frontend and workflow engine</p>
                    </div>
                </div>

                <div class="text-center mt-20">
                    <h3>System Status</h3>
                    <button onclick="testConnection()" class="btn btn-success">Test n8n Connection</button>
                    <div id="connection-result" class="info-box hidden"></div>
                </div>

                <div class="text-center mt-20">
                    <h3>Quick Start</h3>
                    <p>Ready to begin? Start chatting with the AI or explore your workflows.</p>
                    <button class="nav-tab btn btn-primary btn-large" data-section="chat">
                        Start AI Chat →
                    </button>
                </div>
            </section>

            <!-- Chat Section -->
            <section id="chat" class="content-section">
                <h2 class="section-title">AI Chat Interface</h2>
                <p class="section-subtitle">Chat with DeepSeek R1 through n8n workflows</p>
                
                <!-- Chat Mode Toggle -->
                <div class="chat-mode-toggle">
                    <label class="toggle-label">
                        <input type="radio" name="chat-mode" value="local" checked>
                        <span class="mode-option">Local</span>
                    </label>
                    <label class="toggle-label">
                        <input type="radio" name="chat-mode" value="public">
                        <span class="mode-option">Public</span>
                    </label>
                </div>
                
                <div class="chat-container">
                    <div id="chat-messages" class="chat-messages">
                        <div class="message bot">
                            Welcome! I'm your AI assistant powered by DeepSeek R1. How can I help you today?
                        </div>
                    </div>
                    
                    <div class="chat-input-area">
                        <input 
                            type="text" 
                            id="chat-input" 
                            class="chat-input" 
                            placeholder="Type your message here..."
                            autocomplete="off"
                        >
                        <button onclick="sendMessage()" class="btn btn-primary">
                            <i class="fas fa-paper-plane"></i> Send
                        </button>
                    </div>
                    
                    <div id="chat-status" class="chat-status"></div>
                </div>
            </section>

            <!-- Workflows Section -->
            <section id="workflows" class="content-section">
                <h2 class="section-title">Workflow Management</h2>
                <p class="section-subtitle">Create and manage your n8n automation workflows</p>
                
                <div class="text-center mb-20">
                    <a href="http://localhost:5678/home/workflows" target="_blank" class="btn btn-primary btn-large">
                        <i class="fas fa-external-link-alt"></i> Open n8n Interface
                    </a>
                </div>
                
                <div id="workflows-list" class="workflow-list">
                    <p class="loading">Loading workflows...</p>
                </div>
            </section>

            <!-- Hierarchical Summarization Section -->
            <section id="hierarchical-summarization" class="content-section">
                <div class="hierarchical-container">
                    <!-- Section Header with History Toggle -->
                    <div class="section-header">
                        <div class="section-actions">
                            <button id="history-toggle" class="history-toggle-btn" onclick="toggleHistoryDrawer()" title="Show History">
                                <i class="fas fa-clock"></i>
                            </button>
                            <button class="new-summarization-main-btn" onclick="startNewSummarization()" title="New Summarization">
                                <i class="fas fa-plus"></i>
                            </button>
                        </div>
                        <div>
                            <h2 class="section-title">Hierarchical Document Summarization</h2>
                            <p class="section-subtitle">Process directories of documents into hierarchical summaries</p>
                        </div>
                    </div>
                        
                        <!-- Form View -->
                        <div id="summarization-form" class="form-container">
                            <div class="card">
                                <h3><i class="fas fa-folder-open"></i> Create New Summarization</h3>
                                
                                <!-- Hierarchical Summarization Mode Toggle -->
                                <div class="chat-mode-toggle">
                                    <label class="toggle-label">
                                        <input type="radio" name="hs-mode" value="local" checked>
                                        <span class="mode-option">Local</span>
                                    </label>
                                    <label class="toggle-label">
                                        <input type="radio" name="hs-mode" value="public">
                                        <span class="mode-option">Public</span>
                                    </label>
                                </div>
                                
                                <p class="info-text">
                                    Place your document directory in <code>n8n/local-files/uploads/[your-directory-name]/</code><br>
                                    Then enter the directory name below to start processing.
                                </p>
                                
                                <div class="form-group">
                                    <label for="directory-name">Directory Name:</label>
                                    <div class="input-group">
                                        <span class="input-prefix">/files/uploads/</span>
                                        <input 
                                            type="text" 
                                            id="directory-name" 
                                            class="form-input" 
                                            placeholder="e.g., legal-docs-2024"
                                            autocomplete="off"
                                        >
                                    </div>
                                </div>
                                
                                <button class="btn btn-primary btn-large" onclick="startHierarchicalSummarization()">
                                    <i class="fas fa-play"></i> Generate Hierarchy
                                </button>
                                
                                <div id="processing-status" class="processing-status hidden">
                                    <i class="fas fa-spinner fa-spin"></i>
                                    <span id="status-message">Processing documents...</span>
                                </div>
                            </div>
                        </div>
                        
                        <!-- Hierarchy Visualization -->
                        <div id="hierarchy-visualization" class="hierarchy-viz-container hidden">
                            <!-- Breadcrumb Navigation -->
                            <div id="breadcrumb-nav" class="breadcrumb-navigation">
                                <div class="breadcrumb-trail"></div>
                            </div>
                            
                            <!-- Level Indicator -->
                            <div id="level-indicator" class="level-indicator">
                                <span class="level-dot" data-level="0" title="Source Documents">0</span>
                                <span class="level-connector">—</span>
                                <span class="level-dot" data-level="1" title="Initial Summaries">1</span>
                                <span class="level-connector">—</span>
                                <span class="level-dot" data-level="2" title="Intermediate Summaries">2</span>
                                <span class="level-connector">—</span>
                                <span class="level-dot" data-level="3" title="Final Summary">3</span>
                            </div>
                            
                            <!-- Quick Jump Dropdown -->
                            <div class="quick-jump-container">
                                <button class="quick-jump-toggle" onclick="toggleQuickJump()" title="Quick jump to any node">
                                    <i class="fas fa-compass"></i>
                                </button>
                                <div class="quick-jump-menu hidden">
                                    <h4>Quick Jump</h4>
                                    <select id="quick-jump-select" onchange="quickJumpToNode(this.value)">
                                        <option value="">Select a node...</option>
                                    </select>
                                </div>
                            </div>
                            
                            <!-- Line Style Toggle -->
                            <div class="line-style-toggle">
                                <button class="line-style-btn" onclick="toggleLineStyle()" title="Toggle line style">
                                    <i class="fas fa-project-diagram"></i>
                                </button>
                            </div>
                            
                            <!-- Keyboard Shortcuts Help -->
                            <div class="keyboard-help">
                                <button class="help-toggle" onclick="toggleKeyboardHelp()" title="Keyboard shortcuts">
                                    <i class="fas fa-keyboard"></i>
                                </button>
                                <div class="help-content hidden">
                                    <h4>Keyboard Shortcuts</h4>
                                    <div class="shortcut"><kbd>←</kbd> Navigate to parent</div>
                                    <div class="shortcut"><kbd>→</kbd> Navigate to children</div>
                                    <div class="shortcut"><kbd>↑</kbd> Previous sibling</div>
                                    <div class="shortcut"><kbd>↓</kbd> Next sibling</div>
                                    <div class="shortcut"><kbd>Home</kbd> Go to final summary</div>
                                    <div class="shortcut"><kbd>End</kbd> Go to source docs</div>
                                    <div class="shortcut"><kbd>Ctrl+/</kbd> Search</div>
                                </div>
                            </div>
                            
                            <!-- Main Visualization Area -->
                            <div id="tree-canvas" class="tree-canvas">
                                <svg id="hierarchy-svg" width="100%" height="100%">
                                    <g id="zoom-group">
                                        <g id="links-group"></g>
                                        <g id="nodes-group"></g>
                                    </g>
                                </svg>
                                
                                <!-- Navigation Arrows -->
                                <div class="nav-arrow nav-arrow-left" style="display: none;">
                                    <i class="fas fa-chevron-left"></i>
                                    <div class="nav-arrow-tooltip left"></div>
                                </div>
                                <div class="nav-arrow nav-arrow-right" style="display: none;">
                                    <i class="fas fa-chevron-right"></i>
                                    <div class="nav-arrow-tooltip right"></div>
                                </div>
                                <div class="nav-arrow nav-arrow-up" style="display: none;">
                                    <i class="fas fa-chevron-up"></i>
                                    <div class="nav-arrow-tooltip up"></div>
                                </div>
                                <div class="nav-arrow nav-arrow-down" style="display: none;">
                                    <i class="fas fa-chevron-down"></i>
                                    <div class="nav-arrow-tooltip down"></div>
                                </div>
                            </div>
                        </div>
                    </div>
                </div>
            </section>
        </main>
    </div>

    <!-- History Drawer (outside main container) -->
    <aside id="history-drawer" class="history-drawer">
        <div class="drawer-header">
            <h3 class="drawer-title">
                <i class="fas fa-history"></i> Summarization History
            </h3>
            <button class="drawer-close" onclick="toggleHistoryDrawer()">
                <i class="fas fa-times"></i>
            </button>
        </div>
        <div id="history-list" class="history-list">
            <div class="history-empty">No summarizations yet</div>
        </div>
    </aside>
    
    <!-- Stylesheets -->
    <link rel="stylesheet" href="css/app.css">
    <link rel="stylesheet" href="https://cdnjs.cloudflare.com/ajax/libs/font-awesome/5.15.4/css/all.min.css">
    
<<<<<<< HEAD
    <!-- Configuration -->
    <script src="js/config.js"></script>
    
=======
>>>>>>> 4178fc0c
    <!-- D3.js for tree visualization (loaded on demand) -->
    <script>
        // Lazy load D3.js only when tree view is activated
        window.loadD3 = function() {
            if (window.d3) return Promise.resolve();
            
            return new Promise((resolve, reject) => {
                const script = document.createElement('script');
                script.src = 'https://d3js.org/d3.v7.min.js';
                script.onload = resolve;
                script.onerror = reject;
                document.head.appendChild(script);
            });
        };
    </script>
    
    <!-- Application JavaScript -->
    <script src="js/app.js"></script>
</body>
</html><|MERGE_RESOLUTION|>--- conflicted
+++ resolved
@@ -304,12 +304,6 @@
     <link rel="stylesheet" href="css/app.css">
     <link rel="stylesheet" href="https://cdnjs.cloudflare.com/ajax/libs/font-awesome/5.15.4/css/all.min.css">
     
-<<<<<<< HEAD
-    <!-- Configuration -->
-    <script src="js/config.js"></script>
-    
-=======
->>>>>>> 4178fc0c
     <!-- D3.js for tree visualization (loaded on demand) -->
     <script>
         // Lazy load D3.js only when tree view is activated
