# Data Compose

A sophisticated web application that integrates workflow automation (n8n) with AI capabilities for processing and analyzing large-scale textual data, with a focus on judicial and legal document processing. Includes automated court opinion scraping and judge-based document organization.

## Quick Start

### Prerequisites
- Docker & Docker Compose
- WSL, linux, or MacOS (to utilize docker and docker compose)
- 4GB+ available RAM
- Modern web browser
- (Optional) Ollama with DeepSeek model for AI features (not available for windows yet)

### 1. Clone the repository
```bash
git clone https://github.com/Code4Me2/data-compose.git
cd data-compose
```

### 2. Configure environment variables
```bash
cp .env.example .env
# Edit .env with your secure credentials --> not fully set up, this is a placeholder for deployment requirements
```

### 3. Start Docker Compose
```bash
docker-compose up -d
```

### 4. Access the application
- **Web Interface**: http://localhost:8080
- **Lawyer-Chat**: http://localhost:8080/chat
- **n8n Workflows**: http://localhost:8080/n8n/

### 5. Import the basic workflow
1. Access n8n at http://localhost:8080/n8n/
2. Create your account if first time
3. Click menu (⋮) → Import from file
4. Select `workflow_json/web_UI_basic`
5. Activate the workflow

### 6. Test the AI Chat
Navigate to the "AI Chat" tab in the web interface and start chatting!

## Notes for WSL:
***WSL and docker can be finnicky when working together, here are some methods to check and fix common issues:**
1. before trying to start docker desktop, execute the following commands in sequence:
```powershell
wsl --shutdown
```
```powershell
wsl -d ubuntu
```
2. From your newly opened ubuntu (or other distribution) instance, execute this:
```bash
docker version
```
```bash
docker ps
```
If both of those processes return results that indicate docker is connected to your WSL instance, cd to your data_compose clone and execute:
```bash
docker compose up -d
```
and follow the rest of the quickstart guide to test things out.
If bash don't recognize docker commands, go into the docker desktop dashboard --> settings --> resources --> advanced --> WSL integration, and select your WSL integration (if using ubuntu, it will show up ther as an option) then restart docker.

## Common Issues
When starting up with this project, there are a few common issues, especially given the early development phase.
1. **Inactive workflow**
  - When using the developer (or production) interface, if the n8n workflow is not activated the workflow will not run. This means the webhook won't pick up any of the signals sent to it from the UI.
2. **Unresponsive webhook**
  - When the webhook is not responsive, the easiest method to check is to use `curl` through the CLI:
  ```bash
  curl -X POST \
    -H "Content-Type: application/json" \
    -d '{"test": "data", "timestamp": "2025-06-09"}' \
    -v \
    http://localhost:8080/webhook/c188c31c-1c45-4118-9ece-5b6057ab5177
  ```
  if the webhook test is listening, it should return a response from the default chat setup out of workflow_json
3. **No session ID**
  - With the AI agent node in workflow_json/web_UI_basic, having the simple memory in place without a session ID halts the workflow, and can be temporarily fixed when testing with curl by removing the simple memory node, or by simply filling in any sequence of numbers as a fixed key value.


## Overview

Data Compose combines multiple technologies to create a powerful document processing platform:
- **n8n** workflow automation engine with custom AI nodes
- **DeepSeek R1** AI model integration via Ollama
- **Court Opinion Scraper** for automated judicial document collection
- **Elasticsearch** and **Haystack-inspired** API for advanced document search and analysis
- Modern **Single Page Application** frontend
<<<<<<< HEAD
- **Lawyer-Chat** AI-powered legal assistant interface
- **Docker-based** microservices architecture
=======
- **Lawyer Chat** - Enterprise-grade legal AI assistant application
- **Docker-based** microservices architecture with flexible deployment
>>>>>>> 4a371323

## Key Features

### 🤖 AI-Powered Chat Interface
- Real-time chat with DeepSeek R1 1.5B model
- Webhook-based communication
- Thinking process visibility
- Context-aware responses

### ⚖️ Court Opinion Processing
- Automated daily scraping of federal court opinions
- Judge-centric database organization
- PDF text extraction with OCR fallback
- Support for multiple courts (Tax Court, 9th Circuit, 1st Circuit, Federal Claims)
- Automatic judge name extraction from opinion text
- Full-text search across all opinions

### 📄 Document Processing (Haystack Integration)
- 4-level document hierarchy with parent-child relationships
- Hybrid search (BM25 + 384-dimensional vector embeddings)
- FastAPI-based service with development server (not production-ready)
- 7 REST API endpoints for document management and search
- Direct Elasticsearch integration without full Haystack framework

### 🔄 Workflow Automation
- Visual workflow creation with n8n
- Custom nodes for AI and document processing
- Pre-configured workflows included
- Webhook integration

### 💼 Lawyer Chat Application
- Enterprise-grade legal AI assistant
- Type-safe architecture with full TypeScript support
- Flexible deployment with configurable base paths
- Secure authentication with domain restrictions
- Real-time streaming responses
- Document citation panel

### 🎨 Modern Web Interface
- Single Page Application (SPA)
- Responsive design
- Tab-based navigation
- Real-time updates

## Architecture

```
┌─────────────────┐     ┌─────────────────┐     ┌─────────────────┐
│   Web Frontend  │────▶│      NGINX      │────▶│       n8n       │
│   (SPA, Port    │     │   (Port 8080)   │     │   (Port 5678)   │
│    8080)        │     │  Reverse Proxy  │     │    Workflows    │
└─────────────────┘     └─────────────────┘     └─────────────────┘
<<<<<<< HEAD
                              │                           │
                    ┌─────────▼─────────┐                 │
                    │   Lawyer-Chat     │                 │
                    │  (Port 3000)      │◀────────────────┘
                    │  AI Legal Asst.   │     Webhooks
                    └───────────────────┘
                              │
                    ┌─────────▼─────────┐        ┌────────────────────┐
                    │    PostgreSQL     │        │   Custom Nodes     │
                    │   Database        │        │ - DeepSeek R1      │
                    │                   │        │ - Haystack Search  │
                    └───────────────────┘        └────────────────────┘
=======
                                                          │
                              ┌───────────────────────────┴───────────────┐
                              │                                           │
                    ┌─────────▼─────────┐                    ┌───────────▼──────────┐
                    │    PostgreSQL     │                    │   Custom Nodes       │
                    │   Database        │                    │ - DeepSeek (Ollama)  │
                    │ - court_data      │                    │ - Haystack Search    │
                    │   schema          │                    │ - Hierarchical Sum.  │
                    └─────────┬─────────┘                    └──────────────────────┘
                              │
                    ┌─────────▼─────────┐
                    │  Court Processor  │
                    │ - Daily scraping  │
                    │ - PDF extraction  │
                    │ - Judge indexing  │
                    └───────────────────┘
>>>>>>> 4a371323
                              
┌─────────────────────────────────────────────────────────────────────────────────┐
│                          Optional Haystack Integration                           │
├─────────────────────────┬───────────────────────────────────────────────────────┤
│   Elasticsearch         │              Haystack Service                           │
│   (Port 9200)          │              (Port 8000)                               │
│   Document Storage      │              FastAPI REST Service                      │
│   384-dim embeddings    │              7 Document Operations                     │
└─────────────────────────┴───────────────────────────────────────────────────────┘
```

## Project Structure

```
data_compose/
├── docker-compose.yml         # Main Docker configuration
├── docker-compose.swarm.yml   # Docker Swarm configuration (scaling)
├── .env.example              # Environment template
├── nginx/
│   └── conf.d/
│       └── default.conf      # NGINX reverse proxy config
├── website/                  # Frontend Single Page Application
│   ├── index.html           # Main entry point
│   ├── css/
│   │   └── app.css         # Unified design system
│   ├── js/
│   │   ├── app.js          # Application framework
│   │   └── config.js       # Webhook configuration
│   └── favicon.ico
├── workflow_json/           # n8n workflow exports
│   └── web_UI_basic        # Basic AI chat workflow
├── court-processor/        # Court opinion scraper
│   ├── processor.py       # Main scraping logic
│   ├── pdf_processor.py   # PDF text extraction
│   └── config/courts.yaml # Court configurations
├── court-data/            # Scraped court data
│   ├── pdfs/             # Downloaded PDF files
│   └── logs/             # Processing logs
├── lawyer-chat/           # Enterprise legal AI assistant
│   ├── src/
│   │   ├── app/          # Next.js App Router
│   │   ├── components/   # React components
│   │   ├── lib/          # Type-safe utilities
│   │   ├── types/        # TypeScript definitions
│   │   └── hooks/        # Custom React hooks
│   ├── prisma/           # Database schema
│   └── scripts/          # Utility scripts
└── n8n/                    # n8n extensions and configuration
    ├── custom-nodes/       # Custom node implementations
    │   ├── n8n-nodes-deepseek/     # DeepSeek AI integration
    │   ├── n8n-nodes-haystack/     # Document search integration (7 operations)
    │   ├── n8n-nodes-hierarchicalSummarization/  # PostgreSQL document processing
    │   ├── n8n-nodes-bitnet/       # BitNet LLM inference
    │   ├── test-utils/             # Shared testing utilities for all nodes
    │   └── run-all-node-tests.js   # Master test runner
    ├── docker-compose.haystack.yml # Haystack services config
    ├── haystack-service/          # Haystack API implementation
    │   └── haystack_service.py    # Main service (7 endpoints)
    └── local-files/              # Persistent storage
```

## Configuration

### Path Configuration (New!)

The application now supports flexible deployment at any base path through environment variables:

#### Setting the Base Path

1. **Docker Compose** (Recommended):
   ```yaml
   services:
     legal-chat:
       environment:
         - BASE_PATH=/legal-chat  # Deploy at /legal-chat
   ```

2. **Development**:
   ```bash
   BASE_PATH=/legal-chat npm run dev
   ```

3. **Production Build**:
   ```bash
   BASE_PATH=/legal-chat npm run build
   BASE_PATH=/legal-chat npm start
   ```

#### Type-Safe Path System

The lawyer-chat application includes a robust type-safe path configuration system:

- **Automatic path prefixing** - All paths automatically include the BASE_PATH
- **Type-safe API calls** - Full TypeScript support for all endpoints
- **Runtime validation** - All API responses are validated
- **Zero hardcoded paths** - Complete flexibility for deployment

Example usage in code:
```typescript
import { buildApiUrl, apiClient } from '@/lib/paths';

// All paths are automatically prefixed
const response = await apiClient.get<Chat[]>('/api/chats');
```

### Environment Variables

Create a `.env` file based on `.env.example`:

```bash
# Database
DB_USER=your_db_user
DB_PASSWORD=your_secure_password
DB_NAME=your_db_name

# n8n
N8N_ENCRYPTION_KEY=your_encryption_key
```

## Development

### Creating Custom n8n Nodes

The DeepSeek node serves as an excellent template for creating new custom nodes. Here's how to create your own:

#### 1. **Node Structure Setup**

Create a new folder in `n8n/custom-nodes/` following this structure:
```
n8n-nodes-yournode/
├── nodes/
│   └── YourNode/
│       └── YourNode.node.ts    # Main node implementation
├── credentials/                 # Optional: for authenticated services
│   └── YourNodeApi.credentials.ts
├── package.json                # Node dependencies and metadata
├── tsconfig.json              # TypeScript configuration
├── gulpfile.js                # Build configuration
└── index.ts                   # Module entry point
```

#### 2. **Node Implementation Template**

Based on the DeepSeek implementation, here's a template for `YourNode.node.ts`:

```typescript
import {
    IExecuteFunctions,
    INodeExecutionData,
    INodeType,
    INodeTypeDescription,
    NodeOperationError,
} from 'n8n-workflow';

export class YourNode implements INodeType {
    description: INodeTypeDescription = {
        displayName: 'Your Node Name',
        name: 'yourNode',
        icon: 'file:youricon.svg',  // Add icon to nodes/YourNode/
        group: ['transform'],
        version: 1,
        description: 'Description of what your node does',
        defaults: {
            name: 'Your Node',
        },
        inputs: ['main'],
        outputs: ['main'],
        properties: [
            // Node properties (fields shown in UI)
            {
                displayName: 'Operation',
                name: 'operation',
                type: 'options',
                options: [
                    {
                        name: 'Process',
                        value: 'process',
                        description: 'Process data',
                    },
                ],
                default: 'process',
                noDataExpression: true,
            },
            // Add more properties as needed
        ],
    };

    async execute(this: IExecuteFunctions): Promise<INodeExecutionData[][]> {
        const items = this.getInputData();
        const returnData: INodeExecutionData[] = [];

        for (let i = 0; i < items.length; i++) {
            try {
                // Get parameters from UI
                const operation = this.getNodeParameter('operation', i) as string;
                
                // Process your data here
                const result = await this.processData(items[i].json, operation);
                
                returnData.push({
                    json: result,
                    pairedItem: { item: i },
                });
            } catch (error) {
                if (this.continueOnFail()) {
                    returnData.push({
                        json: { error: error.message },
                        pairedItem: { item: i },
                    });
                    continue;
                }
                throw new NodeOperationError(this.getNode(), error, { itemIndex: i });
            }
        }

        return [returnData];
    }

    // Helper methods
    private async processData(input: any, operation: string): Promise<any> {
        // Your processing logic here
        return { processed: input, operation };
    }
}
```

#### 3. **Package Configuration**

Create `package.json`:
```json
{
  "name": "n8n-nodes-yournode",
  "version": "0.1.0",
  "description": "Your node description",
  "keywords": ["n8n-community-node-package"],
  "license": "MIT",
  "homepage": "",
  "author": {
    "name": "Your Name",
    "email": "your@email.com"
  },
  "repository": {
    "type": "git",
    "url": "git+https://github.com/yourusername/n8n-nodes-yournode.git"
  },
  "main": "index.js",
  "scripts": {
    "build": "tsc && gulp build:icons",
    "dev": "tsc --watch",
    "format": "prettier nodes credentials --write",
    "lint": "eslint nodes credentials package.json",
    "lintfix": "eslint nodes credentials package.json --fix"
  },
  "files": [
    "dist"
  ],
  "n8n": {
    "n8nNodesApiVersion": 1,
    "nodes": [
      "dist/nodes/YourNode/YourNode.node.js"
    ]
  },
  "devDependencies": {
    "@types/node": "^16.11.26",
    "@typescript-eslint/parser": "^5.29.0",
    "eslint": "^8.17.0",
    "eslint-plugin-n8n-nodes-base": "^1.11.0",
    "gulp": "^4.0.2",
    "n8n-workflow": "^1.0.0",
    "prettier": "^2.7.1",
    "typescript": "^4.9.5"
  }
}
```

#### 4. **Building and Testing**

```bash
# Navigate to your node directory
cd n8n/custom-nodes/n8n-nodes-yournode

# Install dependencies
npm install

# Build the node
npm run build

# For development (watch mode)
npm run dev

# Link to n8n for testing
npm link
cd ~/.n8n/custom
npm link n8n-nodes-yournode

# Restart n8n to load your node
docker-compose restart n8n
```

#### 5. **Testing Your Node**

The project includes a comprehensive testing framework with shared utilities for all custom nodes:

```bash
# Test a specific node
cd n8n/custom-nodes/n8n-nodes-yournode
npm test

# Test all nodes
cd n8n/custom-nodes
node run-all-node-tests.js

# Test specific operations
npm run test:unit        # Unit tests only
npm run test:integration # Integration tests
npm run test:quick       # Quick structure validation
```

**Test Structure**:
```
n8n-nodes-yournode/
└── test/
    ├── run-tests.js      # Node test runner
    ├── unit/             # Unit tests
    │   ├── test-node-structure.js
    │   └── test-config.js
    └── integration/      # Integration tests
        └── test-api.js
```

**Using Shared Test Utilities**:
- `test-utils/common/test-runner.js` - Unified test execution
- `test-utils/common/node-validator.js` - Node structure validation
- `test-utils/common/env-loader.js` - Environment configuration
- `test-utils/common/api-tester.js` - API endpoint testing

See `n8n/custom-nodes/TEST_CONSOLIDATION.md` for detailed testing documentation.

#### 6. **Best Practices from DeepSeek Node**

1. **Error Handling**: Always wrap API calls in try-catch blocks
2. **Logging**: Use console.log for debugging during development
3. **Input Validation**: Validate user inputs before processing
4. **Response Parsing**: Handle different response formats gracefully
5. **Type Safety**: Use TypeScript interfaces for data structures
6. **UI Properties**: Provide sensible defaults and clear descriptions
7. **Advanced Options**: Hide complex settings under "Additional Fields"
8. **Testing**: Write comprehensive tests using the shared utilities

### AI Agent Integration Patterns

The project demonstrates advanced patterns for integrating custom AI nodes with n8n's AI Agent system, as shown in the BitNet and Hierarchical Summarization implementations.

#### Architecture Overview

```
┌─────────────────┐     ┌─────────────────┐     ┌──────────────────┐
│  Chat Trigger   │────▶│    AI Agent     │────▶│    Response      │
│  (User Input)   │     │ (Conversational) │     │   (To User)      │
└─────────────────┘     └────────┬────────┘     └──────────────────┘
                                 │
                    ┌────────────┴────────────┐
                    │                         │
          ┌─────────▼──────────┐    ┌────────▼────────┐
          │  BitNet Chat Model  │    │     Memory      │
          │ (Language Model)    │    │  (Chat Context) │
          └────────────────────┘    └─────────────────┘
```

#### Creating AI Agent Compatible Nodes

To create custom nodes that work with n8n's AI Agent system:

1. **Implement the Supply Data Interface**:
   ```typescript
   async supplyData(this: ISupplyDataFunctions): Promise<any> {
     return {
       invoke: async (params: { messages, options }) => {
         // Process messages and return response
         return { text: response, content: response };
       }
     };
   }
   ```

2. **Configure Output Type**:
   ```typescript
   outputs: [NodeConnectionType.AiLanguageModel],
   outputNames: ['Model']
   ```

3. **Dual Mode Support**:
   - **Standalone Mode**: Traditional execute() method for direct use
   - **Sub-node Mode**: supplyData() method for AI Agent integration

#### Integration Examples

**1. Chat with BitNet Model**:
```
[Chat Trigger] → [Conversational Agent] → [Response]
                         ↓
                   [BitNet Chat Model]
```

**2. Document Processing Pipeline**:
```
[Document] → [Hierarchical Summarization] → [Summary]
                        ↓
                  [BitNet Chat Model]
```

**3. Advanced Workflow with Tools**:
```
[Chat Trigger] → [Tools Agent] → [Response]
                      ↓
                [BitNet Model]
                      ↓
                [Web Search Tool]
                      ↓
                [Calculator Tool]
```

#### Key Considerations

1. **Message Format**: AI Agents use standardized message format with roles (system, user, assistant)
2. **Options Handling**: Support temperature, max tokens, and other generation parameters
3. **Error Propagation**: Gracefully handle and report errors to the AI Agent
4. **Performance**: Efficient processing for real-time chat applications
5. **Context Management**: Work with memory nodes for conversation continuity

### Frontend Development

The frontend uses a modular architecture for easy extension:

```javascript
// Add new sections to the SPA
window.app.addSection('newsection', 'New Feature', 'icon-class', 
    '<h2>Content</h2>', 
    { onShow: () => initialize() }
);
```

## Configuration

### Environment Variables

```bash
# Database
DB_USER=your_username
DB_PASSWORD=your_secure_password
DB_NAME=your_database_name

# n8n
N8N_ENCRYPTION_KEY=your_encryption_key
```

### Webhook Configuration

Update `website/js/config.js` with your webhook ID:
```javascript
const CONFIG = {
  WEBHOOK_ID: "c188c31c-1c45-4118-9ece-5b6057ab5177",
  WEBHOOK_URL: `${window.location.protocol}//${window.location.host}/webhook/c188c31c-1c45-4118-9ece-5b6057ab5177`
};
```

## Advanced Features

### Haystack Integration (Optional)

The Haystack integration provides document processing with hierarchical analysis and search capabilities. It's designed for legal document processing with a 4-level hierarchy system.

#### Key Features:
- **Hierarchical Document Processing**: 4-level document hierarchy with parent-child relationships
- **Advanced Search**: Hybrid search combining BM25 and 384-dimensional vector embeddings
- **Direct Elasticsearch Integration**: Uses Elasticsearch directly without full Haystack framework
- **Development Server**: FastAPI service with auto-reload (not production-ready)
- **7 API Endpoints**: Import, Search, Hierarchy, Health, Final Summary, Complete Tree, Document Context

#### Starting Haystack Services:

```bash
# Start with Haystack services
docker-compose -f docker-compose.yml -f n8n/docker-compose.haystack.yml up -d

# Or use the convenience script (recommended)
cd n8n && ./start_haystack_services.sh
```

#### Using in n8n Workflows:

1. **Add Haystack Search node** to your workflow
2. **Configure operation** (one of 7 available operations)
3. **Connect to other nodes** for document processing pipelines

Example workflow pattern:
```
PostgreSQL Query → Haystack Import → Search/Navigate Documents
```

**Note**: The Haystack node has 8 operations defined but the service only implements 7. The "Batch Hierarchy" operation will not work.

#### API Endpoints:

- **Haystack API Docs**: http://localhost:8000/docs
- **Elasticsearch**: http://localhost:9200
- **Health Check**: http://localhost:8000/health

#### Example Usage:

```bash
# Ingest document with hierarchy
curl -X POST http://localhost:8000/ingest \
  -H "Content-Type: application/json" \
  -d '[{
    "content": "Legal document text",
    "metadata": {"source": "case.pdf"},
    "document_type": "source_document",
    "hierarchy_level": 0
  }]'

# Search with hybrid mode (BM25 + vectors)
curl -X POST http://localhost:8000/search \
  -H "Content-Type: application/json" \
  -d '{"query": "legal precedent", "use_hybrid": true, "top_k": 10}'

# Get documents ready for processing
curl -X POST http://localhost:8000/get_by_stage \
  -H "Content-Type: application/json" \
  -d '{"stage_type": "ready_summarize", "hierarchy_level": 1}'
```

For detailed documentation, see `n8n/haystack_readme.md`

### Court Opinion Processing

The court processor automatically scrapes federal court opinions and organizes them by judge:

#### Quick Start:

```bash
# Initialize court processor database
docker-compose exec db psql -U postgres -d postgres -f /court-processor/scripts/init_db.sql

# Manual scrape
docker-compose exec court_processor python processor.py --court tax

# Check results
docker-compose exec db psql -U your_db_user -d your_db_name -c "SELECT * FROM court_data.judge_stats;"
```

#### Supported Courts:
- **tax**: US Tax Court
- **ca9**: Ninth Circuit Court of Appeals  
- **ca1**: First Circuit Court of Appeals
- **uscfc**: US Court of Federal Claims

#### Features:
- Automatic judge name extraction from PDF text
- Daily scheduled scraping via cron
- Full-text search across all opinions
- Judge-based statistics and analytics

For detailed documentation, see `court-processor/README.md`

## Troubleshooting

### Common Issues

1. **n8n not starting**: Check logs with `docker-compose logs n8n`
2. **Chat not working**: Ensure workflow is activated in n8n
3. **Ollama connection**: Verify Ollama is running and accessible
4. **Port conflicts**: Ensure ports 8080, 5678, 9200, 8000 are free

### Useful Commands

```bash
# View logs
docker-compose logs -f [service_name]

# Restart services
docker-compose restart

# Clean restart
docker-compose down && docker-compose up -d

# Check service health
curl http://localhost:8080/n8n/healthz
curl http://localhost:8000/health

# Run tests for all custom nodes
cd n8n/custom-nodes
node run-all-node-tests.js

# Test specific node
node run-all-node-tests.js bitnet
```

## Contributing

1. Fork the repository
2. Create a feature branch (`git checkout -b feature/amazing-feature`)
3. Write tests for your changes using the shared test utilities
4. Ensure all tests pass: `cd n8n/custom-nodes && node run-all-node-tests.js`
5. Commit your changes (`git commit -m 'Add amazing feature'`)
6. Push to the branch (`git push origin feature/amazing-feature`)
7. Open a Pull Request

## License

This project is licensed under the MIT License - see the LICENSE file for details.

## Acknowledgments

- [n8n](https://n8n.io/) - Workflow automation platform
- [DeepSeek](https://www.deepseek.com/) - AI model provider
- [Haystack](https://haystack.deepset.ai/) - Document processing framework
- [Ollama](https://ollama.ai/) - Local AI model hosting<|MERGE_RESOLUTION|>--- conflicted
+++ resolved
@@ -92,13 +92,8 @@
 - **Court Opinion Scraper** for automated judicial document collection
 - **Elasticsearch** and **Haystack-inspired** API for advanced document search and analysis
 - Modern **Single Page Application** frontend
-<<<<<<< HEAD
-- **Lawyer-Chat** AI-powered legal assistant interface
-- **Docker-based** microservices architecture
-=======
-- **Lawyer Chat** - Enterprise-grade legal AI assistant application
+- **Lawyer-Chat** - Enterprise-grade legal AI assistant application
 - **Docker-based** microservices architecture with flexible deployment
->>>>>>> 4a371323
 
 ## Key Features
 
@@ -151,28 +146,20 @@
 │   (SPA, Port    │     │   (Port 8080)   │     │   (Port 5678)   │
 │    8080)        │     │  Reverse Proxy  │     │    Workflows    │
 └─────────────────┘     └─────────────────┘     └─────────────────┘
-<<<<<<< HEAD
                               │                           │
                     ┌─────────▼─────────┐                 │
                     │   Lawyer-Chat     │                 │
                     │  (Port 3000)      │◀────────────────┘
                     │  AI Legal Asst.   │     Webhooks
-                    └───────────────────┘
+                    └─────────┬─────────┘
                               │
-                    ┌─────────▼─────────┐        ┌────────────────────┐
-                    │    PostgreSQL     │        │   Custom Nodes     │
-                    │   Database        │        │ - DeepSeek R1      │
-                    │                   │        │ - Haystack Search  │
-                    └───────────────────┘        └────────────────────┘
-=======
-                                                          │
-                              ┌───────────────────────────┴───────────────┐
+                              ├───────────────────────────┴───────────────┐
                               │                                           │
                     ┌─────────▼─────────┐                    ┌───────────▼──────────┐
                     │    PostgreSQL     │                    │   Custom Nodes       │
                     │   Database        │                    │ - DeepSeek (Ollama)  │
-                    │ - court_data      │                    │ - Haystack Search    │
-                    │   schema          │                    │ - Hierarchical Sum.  │
+                    │ - lawyerchat      │                    │ - Haystack Search    │
+                    │ - court_data      │                    │ - Hierarchical Sum.  │
                     └─────────┬─────────┘                    └──────────────────────┘
                               │
                     ┌─────────▼─────────┐
@@ -181,7 +168,6 @@
                     │ - PDF extraction  │
                     │ - Judge indexing  │
                     └───────────────────┘
->>>>>>> 4a371323
                               
 ┌─────────────────────────────────────────────────────────────────────────────────┐
 │                          Optional Haystack Integration                           │
