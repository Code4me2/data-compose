--- conflicted
+++ resolved
@@ -92,11 +92,7 @@
 - **Court Opinion Scraper** for automated judicial document collection
 - **Elasticsearch** and **Haystack-inspired** API for advanced document search and analysis
 - Modern **Single Page Application** frontend
-<<<<<<< HEAD
 - **Lawyer-Chat** - Enterprise-grade legal AI assistant application
-=======
-- **Lawyer Chat** - Enterprise-grade legal AI assistant application
->>>>>>> 4178fc0c
 - **Docker-based** microservices architecture with flexible deployment
 
 ## Key Features
@@ -128,14 +124,6 @@
 - Pre-configured workflows included
 - Webhook integration with action-based routing
 - Unified webhook endpoint handling multiple request types
-
-### 💼 Lawyer Chat Application
-- Enterprise-grade legal AI assistant
-- Type-safe architecture with full TypeScript support
-- Flexible deployment with configurable base paths
-- Secure authentication with domain restrictions
-- Real-time streaming responses
-- Document citation panel
 
 ### 💼 Lawyer Chat Application
 - Enterprise-grade legal AI assistant
@@ -164,25 +152,8 @@
                     │   Lawyer-Chat     │                 │
                     │  (Port 3000)      │◀────────────────┘
                     │  AI Legal Asst.   │     Webhooks
-                    └─────────┬─────────┘
+                    └───────────────────┘
                               │
-<<<<<<< HEAD
-                              ├───────────────────────────┴───────────────┐
-                              │                                           │
-                    ┌─────────▼─────────┐                    ┌───────────▼──────────┐
-                    │    PostgreSQL     │                    │   Custom Nodes       │
-                    │   Database        │                    │ - DeepSeek (Ollama)  │
-                    │ - lawyerchat      │                    │ - Haystack Search    │
-                    │ - court_data      │                    │ - Hierarchical Sum.  │
-                    └─────────┬─────────┘                    └──────────────────────┘
-                              │
-                    ┌─────────▼─────────┐
-                    │  Court Processor  │
-                    │ - Daily scraping  │
-                    │ - PDF extraction  │
-                    │ - Judge indexing  │
-                    └───────────────────┘
-=======
                               ├───────────────────────────┬───────────────────────────┐
                               │                           │                           │
                     ┌─────────▼─────────┐      ┌─────────▼─────────┐   ┌────────────▼────────────┐
@@ -192,7 +163,6 @@
                     │   schema          │      │ - Judge indexing  │   │ - Hierarchical Sum.     │
                     │ - lawyerchat      │      └───────────────────┘   │ - BitNet                │
                     └───────────────────┘                              └─────────────────────────┘
->>>>>>> 4178fc0c
                               
 ┌─────────────────────────────────────────────────────────────────────────────────┐
 │                          Optional Haystack Integration                           │
